package op_challenger

import (
	"context"
	"fmt"
	"time"

	"github.com/ethereum-optimism/optimism/op-bindings/bindings"
	"github.com/ethereum-optimism/optimism/op-challenger/config"
	"github.com/ethereum-optimism/optimism/op-challenger/fault"
	"github.com/ethereum-optimism/optimism/op-service/txmgr"
	"github.com/ethereum-optimism/optimism/op-service/txmgr/metrics"
	"github.com/ethereum/go-ethereum/ethclient"
	"github.com/ethereum/go-ethereum/log"
)

// Main is the programmatic entry-point for running op-challenger
func Main(ctx context.Context, logger log.Logger, cfg *config.Config) error {
	client, err := ethclient.Dial(cfg.L1EthRpc)
	if err != nil {
		return fmt.Errorf("failed to dial L1: %w", err)
	}

	txMgr, err := txmgr.NewSimpleTxManager("challenger", logger, &metrics.NoopTxMetrics{}, cfg.TxMgrConfig)
	if err != nil {
		return fmt.Errorf("failed to create the transaction manager: %w", err)
	}

	contract, err := bindings.NewFaultDisputeGameCaller(cfg.GameAddress, client)
	if err != nil {
		return fmt.Errorf("failed to bind the fault dispute game contract: %w", err)
	}

	loader := fault.NewLoader(logger, contract)
	responder, err := fault.NewFaultResponder(logger, txMgr, cfg.GameAddress)
	if err != nil {
		return fmt.Errorf("failed to create the responder: %w", err)
	}
	trace := fault.NewAlphabetProvider(cfg.AlphabetTrace, uint64(cfg.GameDepth))

	agent := fault.NewAgent(loader, cfg.GameDepth, trace, responder, cfg.AgreeWithProposedOutput, logger)

	caller, err := fault.NewFaultCallerFromBindings(cfg.GameAddress, client, logger)
	if err != nil {
		return fmt.Errorf("failed to bind the fault contract: %w", err)
	}

	logger.Info("Fault game started")

	for {
		logger.Info("Performing action")
<<<<<<< HEAD
		_ = agent.Act()
		caller.LogGameInfo()
		select {
		// nosemgrep: dgryski.semgrep-go.timeafter.leaky-time-after
		case <-time.After(300 * time.Millisecond):
		// Continue
		case <-ctx.Done():
			return ctx.Err()
		}
=======
		_ = agent.Act(context.Background())
		status, _ := caller.GetGameStatus(context.Background())
		if status != 0 {
			caller.LogGameStatus()
			return nil
		} else {
			caller.LogGameInfo()
		}
		time.Sleep(300 * time.Millisecond)
>>>>>>> ad700a71
	}
}<|MERGE_RESOLUTION|>--- conflicted
+++ resolved
@@ -49,26 +49,19 @@
 
 	for {
 		logger.Info("Performing action")
-<<<<<<< HEAD
-		_ = agent.Act()
-		caller.LogGameInfo()
-		select {
-		// nosemgrep: dgryski.semgrep-go.timeafter.leaky-time-after
-		case <-time.After(300 * time.Millisecond):
-		// Continue
-		case <-ctx.Done():
-			return ctx.Err()
-		}
-=======
-		_ = agent.Act(context.Background())
-		status, _ := caller.GetGameStatus(context.Background())
+		_ = agent.Act(ctx)
+		status, _ := caller.GetGameStatus(ctx)
 		if status != 0 {
 			caller.LogGameStatus()
 			return nil
 		} else {
 			caller.LogGameInfo()
 		}
-		time.Sleep(300 * time.Millisecond)
->>>>>>> ad700a71
+		select {
+		case <-time.After(300 * time.Millisecond):
+		// Continue
+		case <-ctx.Done():
+			return ctx.Err()
+		}
 	}
 }